--- conflicted
+++ resolved
@@ -42,17 +42,10 @@
 #endif
 
 
-<<<<<<< HEAD
-//----------------------------------------------------------------------------------------
-//! \fn int FaceCenteredBoundaryVariable::LoadEMFShearing(EdgeField &src,
-//!                                                       Real *buf, int nb)
+//----------------------------------------------------------------------------------------
+//! \fn int FaceCenteredBoundaryVariable::LoadEMFShearingBoxBoundarySameLevel(
+//!                                               EdgeField &src, Real *buf, int nb)
 //! \brief Load shearing box EMF boundary buffers
-=======
-//--------------------------------------------------------------------------------------
-//! \fn int FaceCenteredBoundaryVariable::LoadEMFShearingBoxBoundarySameLevel(
-//                                                EdgeField &src, Real *buf, int nb)
-//  \brief Load shearing box EMF boundary buffers
->>>>>>> 3106de62
 
 void FaceCenteredBoundaryVariable::LoadEMFShearingBoxBoundarySameLevel(
                                    EdgeField &src, Real *buf, const int nb) {
@@ -238,15 +231,9 @@
 }
 
 
-<<<<<<< HEAD
-//----------------------------------------------------------------------------------------
-//! \fn void FaceCenteredBoundaryVariable::RemapEMFShearingBoxBoundary()
-//! \brief Set EMF boundary received from a block on the finer level
-=======
 //--------------------------------------------------------------------------------------
 //! \fn void FaceCenteredBoundaryVariable::SetEMFShearingBoxBoundaryCorrection()
-//  \brief Set EMF boundary received from a block on the finer level
->>>>>>> 3106de62
+//! \brief Set EMF boundary received from a block on the finer level
 
 void FaceCenteredBoundaryVariable::SetEMFShearingBoxBoundaryCorrection() {
   MeshBlock *pmb = pmy_block_;
@@ -305,67 +292,7 @@
 void FaceCenteredBoundaryVariable::ClearEMFShearing(EdgeField &work) {
   AthenaArray<Real> &e2 = work.x2e;
   AthenaArray<Real> &e3 = work.x3e;
-<<<<<<< HEAD
-  int ks = pmb->ks, ke = pmb->ke;
-  int js = pmb->js, je = pmb->je;
-  for (int k=ks-NGHOST; k<=ke+NGHOST; k++) {
-    for (int j=js-NGHOST; j<=je+NGHOST; j++) {
-      e2(k,j) = 0.0;
-      e3(k,j) = 0.0;
-      if (k == ke + NGHOST) e2(k+1,j) = 0.0;
-      if (j == je + NGHOST) e3(k,j+1) = 0.0;
-    }
-  }
-  return;
-}
-
-//----------------------------------------------------------------------------------------
-//! \fn void FaceCenteredBoundaryVariable::RemapFluxEMF(int k, int jinner, int jouter,
-//!                      Real eps, static AthenaArray<Real> &U, AthenaArray<Real> &Flux)
-//! \brief compute the flux along j indices for remapping
-//! adopted from 2nd order RemapFlux of Athena4.0
-
-void FaceCenteredBoundaryVariable::RemapFluxEMF(const int k, const int jinner,
-                                                const int jouter,
-                                                const Real eps,
-                                                const AthenaArray<Real> &var,
-                                                AthenaArray<Real> &flux) {
-  int j, jl, ju;
-  Real dUc, dUl, dUr, dUm, lim_slope;
-
-  // jinner, jouter are index range over which flux must be returned.  Set loop
-  // limits depending on direction of upwind differences
-  if (eps > 0.0) { // eps always > 0 for inner i boundary
-    jl = jinner - 1;
-    ju = jouter - 1;
-  } else {         // eps always < 0 for outer i boundary
-    jl = jinner;
-    ju = jouter;
-  }
-
-  //! \todo (felker):
-  //! - do not reimplement PLM here; use plm.cpp.
-  //! - relax assumption that 2nd order reconstruction must be used
-  for (j=jl; j<=ju; j++) {
-    dUc = var(k,j+1) - var(k,j-1);
-    dUl = var(k,j  ) - var(k,j-1);
-    dUr = var(k,j+1) - var(k,j  );
-
-    dUm = 0.0;
-    if (dUl*dUr > 0.0) {
-      lim_slope = std::min(std::abs(dUl), std::abs(dUr));
-      dUm = SIGN(dUc)*std::min(0.5*std::abs(dUc), 2.0*lim_slope);
-    }
-
-    if (eps > 0.0) { // eps always > 0 for inner i boundary
-      flux(j+1) = eps*(var(k,j) + 0.5*(1.0 - eps)*dUm);
-    } else {         // eps always < 0 for outer i boundary
-      flux(j  ) = eps*(var(k,j) - 0.5*(1.0 + eps)*dUm);
-    }
-  }
-=======
   e2.ZeroClear();
   e3.ZeroClear();
->>>>>>> 3106de62
   return;
 }