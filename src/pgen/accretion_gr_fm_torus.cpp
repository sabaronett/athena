// General relativistic Fishbone-Moncrief torus generator

// Primary header
#include "../mesh.hpp"

// C++ headers
#include <cmath>      // exp(), pow(), sin(), sqrt()
#include <algorithm>  // max()

// Athena headers
#include "../athena.hpp"                   // enums, Real
#include "../athena_arrays.hpp"            // AthenaArray
#include "../parameter_input.hpp"          // ParameterInput
#include "../bvals/bvals.hpp"              // BoundaryValues
#include "../coordinates/coordinates.hpp"  // Coordinates
#include "../fluid/fluid.hpp"              // Fluid
#include "../fluid/eos/eos.hpp"            // FluidEqnOfState

// Declarations
<<<<<<< HEAD
void FixedInner(MeshBlock *pmb, AthenaArray<Real> &cons,
                int is, int ie, int js, int je, int ks, int ke);
void FixedOuter(MeshBlock *pmb, AthenaArray<Real> &cons,
                int is, int ie, int js, int je, int ks, int ke);
void FixedTop(MeshBlock *pmb, AthenaArray<Real> &cons,
              int is, int ie, int js, int je, int ks, int ke);
void FixedBottom(MeshBlock *pmb, AthenaArray<Real> &cons,
                 int is, int ie, int js, int je, int ks, int ke);
static Real calculate_l(Real r);
static Real log_h_aux(Real r, Real sin_theta);
static void set_state(AthenaArray<Real> &prim, AthenaArray<Real> &prim_half, int i,
    int j, int k, Real rho, Real p_gas, Real vx, Real vy, Real vz);
=======
//void FixedInner(MeshBlock *pmb, AthenaArray<Real> &cons);
//void FixedOuter(MeshBlock *pmb, AthenaArray<Real> &cons);
//void FixedTop(MeshBlock *pmb, AthenaArray<Real> &cons);
//void FixedBottom(MeshBlock *pmb, AthenaArray<Real> &cons);
static void reset_l_from_r_peak();
static Real log_h_aux(Real r, Real sin_sq_theta);
static void set_state(
    Real rho, Real pgas, Real v1, Real v2, Real v3, int k, int j, int i,
    AthenaArray<Real> &prim, AthenaArray<Real> &prim_half);
>>>>>>> b067d7a6
static void calculate_conserved(Real r, Real &d, Real &e);

// Global variables
static Real m, a;                            // black hole parameters
static Real gamma_adi, k_adi;                // fluid parameters
static Real r_edge, r_peak, l, rho_max;      // disk parameters
static Real rho_min, rho_pow, u_min, u_pow;  // background parameters

// Function for setting initial conditions
// Inputs:
//   pfl: Fluid
//   pfd: Field (unused)
//   pin: parameters
// Outputs: (none)
// Notes:
//   initializes Fishbone-Moncrief torus
//     sets both primitive and conserved variables
//   defines and enrolls fixed r- and theta-direction boundary conditions
//   references Fishbone & Moncrief 1976, ApJ 207 962 (FM)
//              Fishbone 1977, ApJ 215 323 (F)
// TODO: only works in Schwarzschild (assumed metric)
void Mesh::ProblemGenerator(Fluid *pfl, Field *pfd, ParameterInput *pin)
{
  // Prepare index bounds
  MeshBlock *pb = pfl->pmy_block;
  int il = pb->is - NGHOST;
  int iu = pb->ie + NGHOST;
  int jl = pb->js;
  int ju = pb->je;
  if (pb->block_size.nx2 > 1)
  {
    jl -= (NGHOST);
    ju += (NGHOST);
  }
  int kl = pb->ks;
  int ku = pb->ke;
  if (pb->block_size.nx3 > 1)
  {
    kl -= (NGHOST);
    ku += (NGHOST);
  }

  // Get mass and spin of black hole
  m = pb->pcoord->GetMass();
  a = pb->pcoord->GetSpin();

  // Get ratio of specific heats
  gamma_adi = pfl->pf_eos->GetGamma();

  // Read other properties
  k_adi = pin->GetReal("problem", "k_adi");
  r_edge = pin->GetReal("problem", "r_edge");
  r_peak = pin->GetReal("problem", "r_peak");
  l = pin->GetReal("problem", "l");
  rho_max = pin->GetReal("problem", "rho_max");
  rho_min = pin->GetReal("problem", "rho_min");
  rho_pow = pin->GetReal("problem", "rho_pow");
  u_min = pin->GetReal("problem", "u_min");
  u_pow = pin->GetReal("problem", "u_pow");

  // Reset l if valid r_peak given
  if (r_peak >= 0.0)
    reset_l_from_r_peak();

  // Prepare to keep track of which cells are in the torus for normalization purposes
  Real rho_peak = 0.0;
  AthenaArray<bool> in_torus;
  in_torus.NewAthenaArray(ku+1, ju+1, iu+1);

  // Initialize primitive values
  Real log_h_edge = log_h_aux(r_edge, 1.0);
  for (int k = kl; k <= ku; k++)
    for (int j = jl; j <= ju; j++)
      for (int i = il; i <= iu; i++)
      {
        // Get Boyer-Lindquist coordinates of cell
        Real r, theta, phi;
        pb->pcoord->GetBoyerLindquist(k, j, i, &r, &theta, &phi);
        Real sin_theta = std::sin(theta);
        Real sin_sq_theta = SQR(sin_theta);
        Real cos_sq_theta = 1.0 - sin_sq_theta;

        // Determine if we are in the torus
        Real log_h;
        in_torus(k,j,i) = false;
        if (r >= r_edge)
        {
          log_h = log_h_aux(r, sin_sq_theta) - log_h_edge;  // (FM 3.6)
          if (log_h >= 0.0)
            in_torus(k,j,i) = true;
        }

        // Calculate velocity
        // Note: The formula for u^3 as a function of u_{(\phi)} is tedious to derive,
        //     but this matches the formula used in Harm (init.c).
        Real delta = SQR(r) - 2.0*m*r + SQR(a);            // \Delta
        Real sigma = SQR(r) + SQR(a)*cos_sq_theta;         // \Sigma
        Real aa = SQR(SQR(r)+SQR(a))
            - delta*SQR(a)*sin_sq_theta;                   // A
        Real exp_2nu = sigma * delta / aa;                 // \exp(2\nu) (FM 3.5)
        Real exp_2psi = aa / sigma * sin_sq_theta;         // \exp(2\psi) (FM 3.5)
        Real exp_neg2chi = exp_2nu / exp_2psi;             // \exp(-2\chi) (cf. FM 2.15)
        Real u_phi_proj_a = 1.0 + 4.0*SQR(l)*exp_neg2chi;
        Real u_phi_proj_b = -1.0
            + std::sqrt(u_phi_proj_a);
        Real u_phi_proj = std::sqrt(0.5 * u_phi_proj_b);   // (FM 3.3)
        Real u_3 = std::sqrt(aa/sigma) * sin_theta
            * u_phi_proj;                                  // (FM 2.12, F 2.5, FM 3.5)
        Real u3_a = (1.0+SQR(u_phi_proj))
            / (aa*sigma*delta);
        Real u3_b = 2.0*m*a*r * std::sqrt(u3_a);
        Real u3_c = std::sqrt(sigma/aa) / sin_theta;
        Real u3 = u3_b + u3_c * u_phi_proj;
        Real g_03 = -2.0*m*a*r/sigma * sin_sq_theta;
        Real g_33 = (sigma + (1.0 + 2.0*m*r/sigma)
            * SQR(a) * sin_sq_theta) * sin_sq_theta;
        Real u0 = 1.0/g_03 * (u_3 - g_33 * u3);
        Real v3 = u3/u0;

        // Calculate thermodynamic quantities
        Real rho, pgas;
        if (in_torus(k,j,i))
        {
          Real pgas_over_rho = (gamma_adi-1.0)/gamma_adi * (std::exp(log_h)-1);
          rho = std::pow(pgas_over_rho/k_adi, 1.0/(gamma_adi-1.0));
          pgas = pgas_over_rho * rho;
          rho_peak = std::max(rho_peak, rho);
        }
        else
        {
          rho = rho_min * std::pow(r/r_edge, rho_pow);
          Real u = u_min * std::pow(r/r_edge, u_pow);
          pgas = (gamma_adi-1.0) * u;
        }

        // Set primitive values
        set_state(rho, pgas, 0.0, 0.0, v3, k, j, i, pfl->w, pfl->w1);
      }

  // Normalize density and pressure
  if (rho_max > 0.0)
    for (int k = kl; k <= ku; ++k)
      for (int j = jl; j <= ju; ++j)
        for (int i = il; i <= iu; ++i)
          if (in_torus(k,j,i))
          {
            pfl->w(IDN,k,j,i) /= rho_peak;
            pfl->w1(IDN,k,j,i) /= rho_peak;
            pfl->w(IEN,k,j,i) /= rho_peak;
            pfl->w1(IEN,k,j,i) /= rho_peak;
            // TODO: better way to induce splash and crash
            //w(IM3,k,j,i) /= 2.0;
          }
  in_torus.DeleteAthenaArray();

  // Initialize conserved values
<<<<<<< HEAD
  pmb->pcoord->PrimToCons(w, u);

  // Enroll boundary functions
  pmb->pfluid->pf_bcs->EnrollBoundaryFunction(inner_x1, FixedInner);
  pmb->pfluid->pf_bcs->EnrollBoundaryFunction(outer_x1, FixedOuter);
  pmb->pfluid->pf_bcs->EnrollBoundaryFunction(inner_x2, FixedTop);
  pmb->pfluid->pf_bcs->EnrollBoundaryFunction(outer_x2, FixedBottom);
  return;
}

// Inner boundary condition
// Inputs:
//   pmb: pointer to block
// Outputs:
//   cons: conserved quantities set along inner x1-boundary
// Notes:
//   references Hawley, Smarr, & Wilson 1984, ApJ 277 296 (HSW)
// TODO: only works in Schwarzschild (assumed metric)
void FixedInner(MeshBlock *pmb, AthenaArray<Real> &cons,
                int is, int ie, int js, int je, int ks, int ke)
{
  // Set conserved values
  Real r = pmb->x1v(iu);
  Real d, e;
  calculate_conserved(r, d, e);
  for (int k = ks; k <= ke; k++)
    for (int j = js; j <= je; j++)
      for (int i = is; i <= ie; i++)
      {
        cons(IDN,k,j,i) = d;
        cons(IEN,k,j,i) = e;
        cons(IM1,k,j,i) = 0.0;
        cons(IM2,k,j,i) = 0.0;
        cons(IM3,k,j,i) = 0.0;
      }
  return;
}

// Outer boundary condition
// Inputs:
//   pmb: pointer to block
// Outputs:
//   cons: conserved quantities set along outer x1-boundary
// Notes:
//   references Hawley, Smarr, & Wilson 1984, ApJ 277 296 (HSW)
// TODO: only works in Schwarzschild (assumed metric)
void FixedOuter(MeshBlock *pmb, AthenaArray<Real> &cons,
                int is, int ie, int js, int je, int ks, int ke)
{
  // Set conserved values
  Real r = pmb->x1v(il);
  Real d, e;
  calculate_conserved(r, d, e);
  for (int k = ks; k <= ke; k++)
    for (int j = js; j <= je; j++)
      for (int i = is; i <= ie; i++)
      {
        cons(IDN,k,j,i) = d;
        cons(IEN,k,j,i) = e;
        cons(IM1,k,j,i) = 0.0;
        cons(IM2,k,j,i) = 0.0;
        cons(IM3,k,j,i) = 0.0;
      }
  return;
}

// Top boundary condition
// Inputs:
//   pmb: pointer to block
// Outputs:
//   cons: conserved quantities set along inner x1-boundary
// Notes:
//   references Hawley, Smarr, & Wilson 1984, ApJ 277 296 (HSW)
// TODO: only works in Schwarzschild (assumed metric)
void FixedTop(MeshBlock *pmb, AthenaArray<Real> &cons,
              int is, int ie, int js, int je, int ks, int ke)
{
  // Set conserved values
  for (int k = ks; k <= ke; k++)
    for (int j = js; j <= je; j++)
      for (int i = is; i <= ie; i++)
      {
        Real r = pmb->x1v(i);
        Real d, e;
        calculate_conserved(r, d, e);
        cons(IDN,k,j,i) = d;
        cons(IEN,k,j,i) = e;
        cons(IM1,k,j,i) = 0.0;
        cons(IM2,k,j,i) = 0.0;
        cons(IM3,k,j,i) = 0.0;
      }
  return;
}

// Bottom boundary condition
// Inputs:
//   pmb: pointer to block
// Outputs:
//   cons: conserved quantities set along inner x1-boundary
// Notes:
//   references Hawley, Smarr, & Wilson 1984, ApJ 277 296 (HSW)
// TODO: only works in Schwarzschild (assumed metric)
void FixedBottom(MeshBlock *pmb, AthenaArray<Real> &cons,
                int is, int ie, int js, int je, int ks, int ke)
{
  // Set conserved values
  for (int k = ks; k <= ke; k++)
    for (int j = js; j <= je; j++)
      for (int i = is; i <= ie; i++)
      {
        Real r = pmb->x1v(i);
        Real d, e;
        calculate_conserved(r, d, e);
        cons(IDN,k,j,i) = d;
        cons(IEN,k,j,i) = e;
        cons(IM1,k,j,i) = 0.0;
        cons(IM2,k,j,i) = 0.0;
        cons(IM3,k,j,i) = 0.0;
      }
  return;
}
=======
  // TODO: allow for magnetic fields to be nonzero
  AthenaArray<Real> b;
  b.NewAthenaArray(ku, ju, iu);
  pb->pcoord->PrimToCons(pfl->w, b, gamma_adi/(gamma_adi-1.0), pfl->u);
  b.DeleteAthenaArray();

//  // Enroll boundary functions
//  pb->pfluid->pf_bcs->EnrollBoundaryFunction(inner_x1, FixedInner);
//  pb->pfluid->pf_bcs->EnrollBoundaryFunction(outer_x1, FixedOuter);
//  pb->pfluid->pf_bcs->EnrollBoundaryFunction(inner_x2, FixedTop);
//  pb->pfluid->pf_bcs->EnrollBoundaryFunction(outer_x2, FixedBottom);
  return;
}

//// Inner boundary condition
//// Inputs:
////   pmb: pointer to block
//// Outputs:
////   cons: conserved quantities set along inner x1-boundary
//// Notes:
////   references Hawley, Smarr, & Wilson 1984, ApJ 277 296 (HSW)
//// TODO: only works in Schwarzschild (assumed metric)
//void FixedInner(MeshBlock *pmb, AthenaArray<Real> &cons)
//{
//  // Extract boundary indices
//  int il = pmb->is - NGHOST;
//  int iu = pmb->is;
//  int jl = pmb->js;
//  int ju = pmb->je;
//  int kl = pmb->ks;
//  int ku = pmb->ke;
//
//  // Set conserved values
//  Real r = pmb->x1v(iu);
//  Real d, e;
//  calculate_conserved(r, d, e);
//  for (int k = kl; k <= ku; k++)
//    for (int j = jl; j <= ju; j++)
//      for (int i = il; i <= iu; i++)
//      {
//        cons(IDN,k,j,i) = d;
//        cons(IEN,k,j,i) = e;
//        cons(IM1,k,j,i) = 0.0;
//        cons(IM2,k,j,i) = 0.0;
//        cons(IM3,k,j,i) = 0.0;
//      }
//  return;
//}
//
//// Outer boundary condition
//// Inputs:
////   pmb: pointer to block
//// Outputs:
////   cons: conserved quantities set along outer x1-boundary
//// Notes:
////   references Hawley, Smarr, & Wilson 1984, ApJ 277 296 (HSW)
//// TODO: only works in Schwarzschild (assumed metric)
//void FixedOuter(MeshBlock *pmb, AthenaArray<Real> &cons)
//{
//  // Extract boundary indices
//  int il = pmb->ie;
//  int iu = pmb->ie + NGHOST;
//  int jl = pmb->js;
//  int ju = pmb->je;
//  int kl = pmb->ks;
//  int ku = pmb->ke;
//
//  // Set conserved values
//  Real r = pmb->x1v(il);
//  Real d, e;
//  calculate_conserved(r, d, e);
//  for (int k = kl; k <= ku; k++)
//    for (int j = jl; j <= ju; j++)
//      for (int i = il; i <= iu; i++)
//      {
//        cons(IDN,k,j,i) = d;
//        cons(IEN,k,j,i) = e;
//        cons(IM1,k,j,i) = 0.0;
//        cons(IM2,k,j,i) = 0.0;
//        cons(IM3,k,j,i) = 0.0;
//      }
//  return;
//}
//
//// Top boundary condition
//// Inputs:
////   pmb: pointer to block
//// Outputs:
////   cons: conserved quantities set along inner x1-boundary
//// Notes:
////   references Hawley, Smarr, & Wilson 1984, ApJ 277 296 (HSW)
//// TODO: only works in Schwarzschild (assumed metric)
//void FixedTop(MeshBlock *pmb, AthenaArray<Real> &cons)
//{
//  // Extract boundary indices
//  int il = pmb->is;
//  int iu = pmb->ie;
//  int jl = pmb->js - NGHOST;
//  int ju = pmb->js;
//  int kl = pmb->ks;
//  int ku = pmb->ke;
//
//  // Set conserved values
//  for (int k = kl; k <= ku; k++)
//    for (int j = jl; j <= ju; j++)
//      for (int i = il; i <= iu; i++)
//      {
//        Real r = pmb->x1v(i);
//        Real d, e;
//        calculate_conserved(r, d, e);
//        cons(IDN,k,j,i) = d;
//        cons(IEN,k,j,i) = e;
//        cons(IM1,k,j,i) = 0.0;
//        cons(IM2,k,j,i) = 0.0;
//        cons(IM3,k,j,i) = 0.0;
//      }
//  return;
//}
//
//// Bottom boundary condition
//// Inputs:
////   pmb: pointer to block
//// Outputs:
////   cons: conserved quantities set along inner x1-boundary
//// Notes:
////   references Hawley, Smarr, & Wilson 1984, ApJ 277 296 (HSW)
//// TODO: only works in Schwarzschild (assumed metric)
//void FixedBottom(MeshBlock *pmb, AthenaArray<Real> &cons)
//{
//  // Extract boundary indices
//  int il = pmb->is;
//  int iu = pmb->ie;
//  int jl = pmb->je;
//  int ju = pmb->je + NGHOST;
//  int kl = pmb->ks;
//  int ku = pmb->ke;
//
//  // Set conserved values
//  for (int k = kl; k <= ku; k++)
//    for (int j = jl; j <= ju; j++)
//      for (int i = il; i <= iu; i++)
//      {
//        Real r = pmb->x1v(i);
//        Real d, e;
//        calculate_conserved(r, d, e);
//        cons(IDN,k,j,i) = d;
//        cons(IEN,k,j,i) = e;
//        cons(IM1,k,j,i) = 0.0;
//        cons(IM2,k,j,i) = 0.0;
//        cons(IM3,k,j,i) = 0.0;
//      }
//  return;
//}
>>>>>>> b067d7a6

// Function for calculating angular momentum variable l
// Inputs: (none)
// Outputs:
//   sets global variable l = u^t u_\phi such that pressure maximum occurs at r_peak
// Notes:
//   beware many different definitions of l abound
//     this is *not* -u_phi/u_t
//   Harm has a similar function: lfish_calc() in init.c
//     Harm's function assumes M = 1 and that corotation is desired
//     it is equivalent to this, though seeing this requires much manipulation
//   implements (3.8) from Fishbone & Moncrief 1976, ApJ 207 962
//   assumes corotation
//   TODO: add counterrotation option
static void reset_l_from_r_peak()
{
  Real num = SQR(SQR(r_peak)) + SQR(a*r_peak) - 2.0*m*SQR(a)*r_peak
      - a*(SQR(r_peak)-SQR(a))*std::sqrt(m*r_peak);
  Real denom = SQR(r_peak) - 3.0*m*r_peak + 2.0*a*std::sqrt(m*r_peak);
  l = 1.0/r_peak * std::sqrt(m/r_peak) * num/denom;
  return;
}

// Function for helping to calculate enthalpy
// Inputs:
//   r: radial Boyer-Lindquist coordinate
//   sin_sq_theta: square of sine of polar Boyer-Lindquist coordinate
// Outputs:
//   returned value: log(h)
// Notes:
//   enthalpy defined here as h = p_gas/rho
//   references Fishbone & Moncrief 1976, ApJ 207 962 (FM)
//   implements first half of (FM 3.6)
static Real log_h_aux(Real r, Real sin_sq_theta)
{
  Real cos_sq_theta = 1.0 - sin_sq_theta;
  Real delta = SQR(r) - 2.0*m*r + SQR(a);                // \Delta
  Real sigma = SQR(r) + SQR(a)*cos_sq_theta;             // \Sigma
  Real aa = SQR(SQR(r)+SQR(a))
      - delta*SQR(a)*sin_sq_theta;                       // A
  Real exp_2nu = sigma * delta / aa;                     // \exp(2\nu) (FM 3.5)
  Real exp_2psi = aa / sigma * sin_sq_theta;             // \exp(2\psi) (FM 3.5)
  Real exp_neg2chi = exp_2nu / exp_2psi;                 // \exp(-2\chi) (cf. FM 2.15)
  Real omega = 2.0*m*a*r/aa;                             // \omega (FM 3.5)
  Real var_a = std::sqrt(1.0 + 4.0*SQR(l)*exp_neg2chi);
  Real var_b = 0.5 * std::log((1.0+var_a)
      / (sigma*delta/aa));
  Real var_c = -0.5 * var_a;
  Real var_d = -l * omega;
  return var_b + var_c + var_d;                          // (FM 3.4)
}

// Function for setting conserved variables in a cell given the primitives
// Inputs:
//   rho: density
//   pgas: gas pressure
//   v1,v2,v3: 3-velocity components
//   k,j,i: indices for cell to be set
// Outputs:
//   prim, prim_half: primitive values set
static void set_state(
    Real rho, Real pgas, Real v1, Real v2, Real v3, int k, int j, int i,
    AthenaArray<Real> &prim, AthenaArray<Real> &prim_half)
{
  prim(IDN,k,j,i) = prim_half(IDN,k,j,i) = rho;
  prim(IEN,k,j,i) = prim_half(IEN,k,j,i) = pgas;
  prim(IM1,k,j,i) = prim_half(IM1,k,j,i) = v1;
  prim(IM2,k,j,i) = prim_half(IM2,k,j,i) = v2;
  prim(IM3,k,j,i) = prim_half(IM3,k,j,i) = v3;
  return;
}

//// Function for calculating conserved quantities as a function of position
//// Inputs:
////   r: radial coordinate
//// Outputs:
////   d: conserved density rho * u^0
////   e: conserved energy T^0_0
//// TODO: only works in Schwarzschild (assumed metric)
//static void calculate_conserved(Real r, Real &d, Real &e)
//{
//  Real gamma_adi_red = gamma_adi/(gamma_adi-1.0);
//  Real g_00 = -(1.0-2.0*m/r);
//  Real u0 = std::sqrt(-1.0/g_00);
//  Real rho = rho_min * std::pow(r/r_edge, rho_pow);
//  Real epsilon = eps_min * std::pow(r/r_edge, eps_pow);
//  Real p_gas = (gamma_adi-1.0) * rho * epsilon;          // (HSW 94b)
//  //Real rho = rho_min;
//  //Real p_gas = k_adi * std::pow(rho_min, gamma_adi);
//  d = rho * u0;
//  e = -(rho + gamma_adi_red * p_gas) + p_gas;
//  return;
//}<|MERGE_RESOLUTION|>--- conflicted
+++ resolved
@@ -17,20 +17,6 @@
 #include "../fluid/eos/eos.hpp"            // FluidEqnOfState
 
 // Declarations
-<<<<<<< HEAD
-void FixedInner(MeshBlock *pmb, AthenaArray<Real> &cons,
-                int is, int ie, int js, int je, int ks, int ke);
-void FixedOuter(MeshBlock *pmb, AthenaArray<Real> &cons,
-                int is, int ie, int js, int je, int ks, int ke);
-void FixedTop(MeshBlock *pmb, AthenaArray<Real> &cons,
-              int is, int ie, int js, int je, int ks, int ke);
-void FixedBottom(MeshBlock *pmb, AthenaArray<Real> &cons,
-                 int is, int ie, int js, int je, int ks, int ke);
-static Real calculate_l(Real r);
-static Real log_h_aux(Real r, Real sin_theta);
-static void set_state(AthenaArray<Real> &prim, AthenaArray<Real> &prim_half, int i,
-    int j, int k, Real rho, Real p_gas, Real vx, Real vy, Real vz);
-=======
 //void FixedInner(MeshBlock *pmb, AthenaArray<Real> &cons);
 //void FixedOuter(MeshBlock *pmb, AthenaArray<Real> &cons);
 //void FixedTop(MeshBlock *pmb, AthenaArray<Real> &cons);
@@ -40,7 +26,6 @@
 static void set_state(
     Real rho, Real pgas, Real v1, Real v2, Real v3, int k, int j, int i,
     AthenaArray<Real> &prim, AthenaArray<Real> &prim_half);
->>>>>>> b067d7a6
 static void calculate_conserved(Real r, Real &d, Real &e);
 
 // Global variables
@@ -197,129 +182,6 @@
   in_torus.DeleteAthenaArray();
 
   // Initialize conserved values
-<<<<<<< HEAD
-  pmb->pcoord->PrimToCons(w, u);
-
-  // Enroll boundary functions
-  pmb->pfluid->pf_bcs->EnrollBoundaryFunction(inner_x1, FixedInner);
-  pmb->pfluid->pf_bcs->EnrollBoundaryFunction(outer_x1, FixedOuter);
-  pmb->pfluid->pf_bcs->EnrollBoundaryFunction(inner_x2, FixedTop);
-  pmb->pfluid->pf_bcs->EnrollBoundaryFunction(outer_x2, FixedBottom);
-  return;
-}
-
-// Inner boundary condition
-// Inputs:
-//   pmb: pointer to block
-// Outputs:
-//   cons: conserved quantities set along inner x1-boundary
-// Notes:
-//   references Hawley, Smarr, & Wilson 1984, ApJ 277 296 (HSW)
-// TODO: only works in Schwarzschild (assumed metric)
-void FixedInner(MeshBlock *pmb, AthenaArray<Real> &cons,
-                int is, int ie, int js, int je, int ks, int ke)
-{
-  // Set conserved values
-  Real r = pmb->x1v(iu);
-  Real d, e;
-  calculate_conserved(r, d, e);
-  for (int k = ks; k <= ke; k++)
-    for (int j = js; j <= je; j++)
-      for (int i = is; i <= ie; i++)
-      {
-        cons(IDN,k,j,i) = d;
-        cons(IEN,k,j,i) = e;
-        cons(IM1,k,j,i) = 0.0;
-        cons(IM2,k,j,i) = 0.0;
-        cons(IM3,k,j,i) = 0.0;
-      }
-  return;
-}
-
-// Outer boundary condition
-// Inputs:
-//   pmb: pointer to block
-// Outputs:
-//   cons: conserved quantities set along outer x1-boundary
-// Notes:
-//   references Hawley, Smarr, & Wilson 1984, ApJ 277 296 (HSW)
-// TODO: only works in Schwarzschild (assumed metric)
-void FixedOuter(MeshBlock *pmb, AthenaArray<Real> &cons,
-                int is, int ie, int js, int je, int ks, int ke)
-{
-  // Set conserved values
-  Real r = pmb->x1v(il);
-  Real d, e;
-  calculate_conserved(r, d, e);
-  for (int k = ks; k <= ke; k++)
-    for (int j = js; j <= je; j++)
-      for (int i = is; i <= ie; i++)
-      {
-        cons(IDN,k,j,i) = d;
-        cons(IEN,k,j,i) = e;
-        cons(IM1,k,j,i) = 0.0;
-        cons(IM2,k,j,i) = 0.0;
-        cons(IM3,k,j,i) = 0.0;
-      }
-  return;
-}
-
-// Top boundary condition
-// Inputs:
-//   pmb: pointer to block
-// Outputs:
-//   cons: conserved quantities set along inner x1-boundary
-// Notes:
-//   references Hawley, Smarr, & Wilson 1984, ApJ 277 296 (HSW)
-// TODO: only works in Schwarzschild (assumed metric)
-void FixedTop(MeshBlock *pmb, AthenaArray<Real> &cons,
-              int is, int ie, int js, int je, int ks, int ke)
-{
-  // Set conserved values
-  for (int k = ks; k <= ke; k++)
-    for (int j = js; j <= je; j++)
-      for (int i = is; i <= ie; i++)
-      {
-        Real r = pmb->x1v(i);
-        Real d, e;
-        calculate_conserved(r, d, e);
-        cons(IDN,k,j,i) = d;
-        cons(IEN,k,j,i) = e;
-        cons(IM1,k,j,i) = 0.0;
-        cons(IM2,k,j,i) = 0.0;
-        cons(IM3,k,j,i) = 0.0;
-      }
-  return;
-}
-
-// Bottom boundary condition
-// Inputs:
-//   pmb: pointer to block
-// Outputs:
-//   cons: conserved quantities set along inner x1-boundary
-// Notes:
-//   references Hawley, Smarr, & Wilson 1984, ApJ 277 296 (HSW)
-// TODO: only works in Schwarzschild (assumed metric)
-void FixedBottom(MeshBlock *pmb, AthenaArray<Real> &cons,
-                int is, int ie, int js, int je, int ks, int ke)
-{
-  // Set conserved values
-  for (int k = ks; k <= ke; k++)
-    for (int j = js; j <= je; j++)
-      for (int i = is; i <= ie; i++)
-      {
-        Real r = pmb->x1v(i);
-        Real d, e;
-        calculate_conserved(r, d, e);
-        cons(IDN,k,j,i) = d;
-        cons(IEN,k,j,i) = e;
-        cons(IM1,k,j,i) = 0.0;
-        cons(IM2,k,j,i) = 0.0;
-        cons(IM3,k,j,i) = 0.0;
-      }
-  return;
-}
-=======
   // TODO: allow for magnetic fields to be nonzero
   AthenaArray<Real> b;
   b.NewAthenaArray(ku, ju, iu);
@@ -473,7 +335,6 @@
 //      }
 //  return;
 //}
->>>>>>> b067d7a6
 
 // Function for calculating angular momentum variable l
 // Inputs: (none)
