//========================================================================================
// Athena++ astrophysical MHD code
// Copyright(C) 2014 James M. Stone <jmstone@princeton.edu> and other code contributors
// Licensed under the 3-clause BSD License, see LICENSE file for details
//========================================================================================
//! \file characteristic.cpp
//  \brief Functions to transform vectors between primitive and characteristic variables

// C++ headers
#include <cmath>

// Athena++ headers
#include "reconstruction.hpp"
#include "../athena.hpp"
#include "../athena_arrays.hpp"
#include "../mesh/mesh.hpp"
#include "../eos/eos.hpp"

//----------------------------------------------------------------------------------------
//! \fn Reconstruction::LeftEigenmatrixDotVector()
//  \brief Computes inner-product of left-eigenmatrix of Roe's matrix A in the primitive
//  variables and an input vector.  This operation converts primitive to characteristic
//  variables.  The result is returned in the input vector, with the components of the
//  characteristic field stored such that vect(1,i) is in the direction of the sweep.
//
//  The order of the components in the input vector should be:
//     (IDN,IVX,IVY,IVZ,[IPR],[IBY,IBZ])
//  and these are permuted according to the direction specified by the input flag "ivx".
//
// REFERENCES:
// - J. Stone, T. Gardiner, P. Teuben, J. Hawley, & J. Simon "Athena: A new code for
//   astrophysical MHD", ApJS, (2008), Appendix A.  Equation numbers refer to this paper.

void Reconstruction::LeftEigenmatrixDotVector(MeshBlock *pmb, const int ivx,
  const int il, const int iu, const AthenaArray<Real> &b1, const AthenaArray<Real> &w,
  AthenaArray<Real> &vect) {
  // permute components of input primitive vector depending on direction
  int ivy = IVX + ((ivx-IVX)+1)%3;
  int ivz = IVX + ((ivx-IVX)+2)%3;

  if (MAGNETIC_FIELDS_ENABLED) {

    // Adiabatic MHD ---------------------------------------------------------------------
    if (NON_BAROTROPIC_EOS) {
      Real gamma = pmb->peos->GetGamma();
#pragma omp simd
      for (int i=il; i<=iu; ++i) {
        Real id = 1.0/w(IDN,i);
        Real sqrtd = std::sqrt(w(IDN,i));
        Real isqrtd = 1.0/sqrtd;

<<<<<<< HEAD
        Real btsq  = SQR(w(IBY,i)) + SQR(w(IBZ,i));
        Real ct2   = btsq*id;
        Real vaxsq = b1(i)*b1(i)*id;
        Real asq   = gamma*w(IPR,i)*id;
        Real a = std::sqrt(asq);

        // Compute fast- and slow-magnetosonic speeds (eq. A10)
        Real tdif = vaxsq + ct2 - asq;
        Real cf2_cs2 = std::sqrt(tdif*tdif + 4.0*asq*ct2);

        Real cfsq = 0.5*(vaxsq + ct2 + asq + cf2_cs2);
        Real cf = std::sqrt(cfsq);

        Real cssq = asq*vaxsq/cfsq;
        Real cs = std::sqrt(cssq);
=======
        Real btsq = SQR(w(IBY,i)) + SQR(w(IBZ,i));
        Real bxsq = b1(i)*b1(i);
        Real gamp = gamma*w(IPR,i);

        // Compute fast- and slow-magnetosonic speeds (eq. A10)
        Real tdif = bxsq + btsq - gamp;
        Real cf2_cs2 = sqrt(tdif*tdif + 4.0*gamp*btsq);

        Real cfsq = 0.5*(bxsq + btsq + gamp + cf2_cs2);
        Real cssq = gamp*bxsq/cfsq;

        cfsq *= id;
        Real cf = sqrt(cfsq);

        cssq *= id;
        Real cs = sqrt(cssq);
>>>>>>> 36a285e4

        Real asq = gamp*id;
        Real a = sqrt(asq);

        // Compute beta(s) (eq A17)
        Real bt  = std::sqrt(btsq);
        Real bet2 = 0.0;
        Real bet3 = 0.0;
        if (bt != 0.0) {
          bet2 = w(IBY,i)/bt;
          bet3 = w(IBZ,i)/bt;
        }

        // Compute alpha(s) (eq A16)
        Real alpha_f, alpha_s;
        if ((cfsq - cssq) <= 0.0) {
          alpha_f = 1.0;
          alpha_s = 0.0;
        } else if ( (asq - cssq) <= 0.0) {
          alpha_f = 0.0;
          alpha_s = 1.0;
        } else if ( (cfsq - asq) <= 0.0) {
          alpha_f = 1.0;
          alpha_s = 0.0;
        } else {
          alpha_f = std::sqrt((asq - cssq)/(cfsq - cssq));
          alpha_s = std::sqrt((cfsq - asq)/(cfsq - cssq));
        }

        // Compute Q(s) and A(s) (eq. A14-15), etc.
        Real s = SIGN(b1(i));
        Real nf = 0.5/asq;
        Real qf = nf*cf*alpha_f*s;
        Real qs = nf*cs*alpha_s*s;
        Real af_prime = 0.5*alpha_f/(a*sqrtd);
        Real as_prime = 0.5*alpha_s/(a*sqrtd);

        // Multiply row of L-eigenmatrix with vector using matrix elements from eq. A18
        Real v_0 = nf*alpha_f*(vect(IPR,i)*id - cf*vect(ivx,i)) +
                      qs*(bet2*vect(ivy,i) + bet3*vect(ivz,i)) +
                as_prime*(bet2*vect(IBY,i) + bet3*vect(IBZ,i));
        Real v_1 = 0.5*(bet2*(vect(IBZ,i)*s*isqrtd + vect(ivz,i)) -
                        bet3*(vect(IBY,i)*s*isqrtd + vect(ivy,i)));
        Real v_2 = nf*alpha_s*(vect(IPR,i)*id - cs*vect(ivx,i)) -
                      qf*(bet2*vect(ivy,i) + bet3*vect(ivz,i)) -
                af_prime*(bet2*vect(IBY,i) + bet3*vect(IBZ,i));
        Real v_3 = vect(IDN,i) - vect(IPR,i)/asq;
        Real v_4 = nf*alpha_s*(vect(IPR,i)*id + cs*vect(ivx,i)) +
                      qf*(bet2*vect(ivy,i) + bet3*vect(ivz,i)) -
                af_prime*(bet2*vect(IBY,i) + bet3*vect(IBZ,i));
        Real v_5 = 0.5*(bet2*(vect(IBZ,i)*s*isqrtd - vect(ivz,i)) -
                        bet3*(vect(IBY,i)*s*isqrtd - vect(ivy,i)));
        Real v_6 = nf*alpha_f*(vect(IPR,i)*id + cf*vect(ivx,i)) -
                      qs*(bet2*vect(ivy,i) + bet3*vect(ivz,i)) +
                as_prime*(bet2*vect(IBY,i) + bet3*vect(IBZ,i));

        vect(0,i) = v_0;
        vect(1,i) = v_1;
        vect(2,i) = v_2;
        vect(3,i) = v_3;
        vect(4,i) = v_4;
        vect(5,i) = v_5;
        vect(6,i) = v_6;
      }

    // Isothermal MHD --------------------------------------------------------------------
    } else {
      Real iso_cs = pmb->peos->GetIsoSoundSpeed();
      Real iso_cs2 = SQR(iso_cs);
#pragma omp simd
      for (int i=il; i<=iu; ++i) {
        Real id = 1.0/w(IDN,i);
        Real sqrtd = std::sqrt(w(IDN,i));
        Real isqrtd = 1.0/sqrtd;

        Real btsq = SQR(w(IBY,i)) + SQR(w(IBZ,i));
        Real bxsq = b1(i)*b1(i);
        Real gamp = iso_cs2*w(IDN,i);

        // Compute fast- and slow-magnetosonic speeds (eq. A10)
<<<<<<< HEAD
        Real tdif = vaxsq + ct2 - iso_cs2;
        Real cf2_cs2 = std::sqrt(tdif*tdif + 4.0*iso_cs2*ct2);

        Real cfsq = 0.5*(vaxsq + ct2 + iso_cs2 + cf2_cs2);
        Real cf = std::sqrt(cfsq);

        Real cssq = iso_cs2*vaxsq/cfsq;
        Real cs = std::sqrt(cssq);
=======
        Real tdif = bxsq + btsq - gamp;
        Real cf2_cs2 = sqrt(tdif*tdif + 4.0*gamp*btsq);

        Real cfsq = 0.5*(bxsq + btsq + gamp + cf2_cs2);
        Real cssq = gamp*bxsq/cfsq;

        cfsq *= id;
        Real cf = sqrt(cfsq);

        cssq *= id;
        Real cs = sqrt(cssq);
>>>>>>> 36a285e4

        // Compute beta(s) (eq A17)
        Real bt  = std::sqrt(btsq);
        Real bet2 = 0.0;
        Real bet3 = 0.0;
        if (bt != 0.0) {
          bet2 = w(IBY,i)/bt;
          bet3 = w(IBZ,i)/bt;
        }

        // Compute alpha(s) (eq A16)
        Real alpha_f, alpha_s;
        if ((cfsq-cssq) <= 0.0) {
          alpha_f = 1.0;
          alpha_s = 0.0;
        } else if ( (iso_cs2 - cssq) <= 0.0) {
          alpha_f = 0.0;
          alpha_s = 1.0;
        } else if ( (cfsq - iso_cs2) <= 0.0) {
          alpha_f = 1.0;
          alpha_s = 0.0;
        } else {
          alpha_f = std::sqrt((iso_cs2 - cssq)/(cfsq - cssq));
          alpha_s = std::sqrt((cfsq - iso_cs2)/(cfsq - cssq));
        }

        // Compute Q(s) and A(s) (eq. A14-15), etc.
        Real s = SIGN(b1(i));
        Real qf = 0.5*(cf*alpha_f*s)/iso_cs2;
        Real qs = 0.5*(cs*alpha_s*s)/iso_cs2;
        Real af_prime = 0.5*alpha_f/(iso_cs*sqrtd);
        Real as_prime = 0.5*alpha_s/(iso_cs*sqrtd);

        // Multiply row of L-eigenmatrix with vector using matrix elements from eq. A22
        Real v_0 = 0.5*alpha_f*(vect(IDN,i)*id - cf*vect(ivx,i)/iso_cs2) +
                      qs*(bet2*vect(ivy,i) + bet3*vect(ivz,i)) +
                as_prime*(bet2*vect(IBY,i) + bet3*vect(IBZ,i));
        Real v_1 = 0.5*(bet2*(vect(IBZ,i)*s*isqrtd + vect(ivz,i)) -
                        bet3*(vect(IBY,i)*s*isqrtd + vect(ivy,i)));
        Real v_2 = 0.5*alpha_s*(vect(IDN,i)*id - cs*vect(ivx,i)/iso_cs2) -
                      qf*(bet2*vect(ivy,i) + bet3*vect(ivz,i)) -
                af_prime*(bet2*vect(IBY,i) + bet3*vect(IBZ,i));
        Real v_3 = 0.5*alpha_s*(vect(IDN,i)*id + cs*vect(ivx,i)/iso_cs2) +
                      qf*(bet2*vect(ivy,i) + bet3*vect(ivz,i)) -
                af_prime*(bet2*vect(IBY,i) + bet3*vect(IBZ,i));
        Real v_4 = 0.5*(bet2*(vect(IBZ,i)*s*isqrtd - vect(ivz,i)) -
                        bet3*(vect(IBY,i)*s*isqrtd - vect(ivy,i)));
        Real v_5 = 0.5*alpha_f*(vect(IDN,i)*id + cf*vect(ivx,i)/iso_cs2) -
                      qs*(bet2*vect(ivy,i) + bet3*vect(ivz,i)) +
                as_prime*(bet2*vect(IBY,i) + bet3*vect(IBZ,i));

        vect(0,i) = v_0;
        vect(1,i) = v_1;
        vect(2,i) = v_2;
        vect(3,i) = v_3;
        vect(4,i) = v_4;
        vect(5,i) = v_5;
      }
    }

  } else {
    // Adiabatic hydrodynamics -----------------------------------------------------------
    if (NON_BAROTROPIC_EOS) {
      Real gamma = pmb->peos->GetGamma();
#pragma omp simd
      for (int i=il; i<=iu; ++i) {
        Real asq = gamma*w(IPR,i)/w(IDN,i);
        Real a   = std::sqrt(asq);

        // Multiply row of L-eigenmatrix with vector using matrix elements from eq. A4
        Real v_0 = 0.5*(vect(IPR,i)/asq - w(IDN,i)*vect(ivx,i)/a);
        Real v_1 = vect(IDN,i) - vect(IPR,i)/asq;
        Real v_2 = vect(ivy,i);
        Real v_3 = vect(ivz,i);
        Real v_4 = 0.5*(vect(IPR,i)/asq + w(IDN,i)*vect(ivx,i)/a);

        vect(0,i) = v_0;
        vect(1,i) = v_1;
        vect(2,i) = v_2;
        vect(3,i) = v_3;
        vect(4,i) = v_4;
      }

    // Isothermal hydrodynamics ----------------------------------------------------------
    } else {
      Real iso_cs = pmb->peos->GetIsoSoundSpeed();
#pragma omp simd
      for (int i=il; i<=iu; ++i) {
        // Multiply row of L-eigenmatrix with vector using matrix elements from eq. A7
        Real v_0 = 0.5*(vect(IDN,i) - w(IDN,i)*vect(ivx,i)/iso_cs);
        Real v_1 = vect(ivy,i);
        Real v_2 = vect(ivz,i);
        Real v_3 = 0.5*(vect(IDN,i) + w(IDN,i)*vect(ivx,i)/iso_cs);

        vect(0,i) = v_0;
        vect(1,i) = v_1;
        vect(2,i) = v_2;
        vect(3,i) = v_3;
      }
    }
  }
  return;
}

//----------------------------------------------------------------------------------------
//! \fn Reconstruction::RightEigenmatrixDotVector()
//  \brief Computes inner-product of right-eigenmatrix of Roe's matrix A in the primitive
//  variables and an input vector.  This operation converts characteristic to primitive
//  variables.  The result is returned in the input vector.
//
//  The order of the components in the input vector (characteristic fields) should be:
//     (IDN,ivx,ivy,ivz,[IPR],[IBY,IBZ])
//  where the lower-case indices indicate that the characteristic field in the direction
//  of the sweep (designated by the input flag "ivx") is stored first.  On output, the
//  components of velocity are in the standard order used for primitive variables.
//
// REFERENCES:
// - J. Stone, T. Gardiner, P. Teuben, J. Hawley, & J. Simon "Athena: A new code for
//   astrophysical MHD", ApJS, (2008), Appendix A.  Equation numbers refer to this paper.

void Reconstruction::RightEigenmatrixDotVector(MeshBlock *pmb, const int ivx,
  const int il, const int iu, const AthenaArray<Real> &b1, const AthenaArray<Real> &w,
  AthenaArray<Real> &vect) {
  // permute components of output primitive vector depending on direction
  int ivy = IVX + ((ivx-IVX)+1)%3;
  int ivz = IVX + ((ivx-IVX)+2)%3;

  if (MAGNETIC_FIELDS_ENABLED) {

    // Adiabatic MHD ---------------------------------------------------------------------
    if (NON_BAROTROPIC_EOS) {
      Real gamma = pmb->peos->GetGamma();
#pragma omp simd
      for (int i=il; i<=iu; ++i) {
        Real id = 1.0/w(IDN,i);
        Real sqrtd = std::sqrt(w(IDN,i));

<<<<<<< HEAD
        Real btsq  = SQR(w(IBY,i)) + SQR(w(IBZ,i));
        Real ct2   = btsq*id;
        Real vaxsq = b1(i)*b1(i)*id;
        Real asq   = gamma*w(IPR,i)*id;
        Real a = std::sqrt(asq);

        // Compute fast- and slow-magnetosonic speeds (eq. A10)
        Real tdif = vaxsq + ct2 - asq;
        Real cf2_cs2 = std::sqrt(tdif*tdif + 4.0*asq*ct2);

        Real cfsq = 0.5*(vaxsq + ct2 + asq + cf2_cs2);
        Real cf = std::sqrt(cfsq);

        Real cssq = asq*vaxsq/cfsq;
        Real cs = std::sqrt(cssq);
=======
        Real btsq = SQR(w(IBY,i)) + SQR(w(IBZ,i));
        Real bxsq = b1(i)*b1(i);
        Real gamp = gamma*w(IPR,i);

        // Compute fast- and slow-magnetosonic speeds (eq. A10)
        Real tdif = bxsq + btsq - gamp;
        Real cf2_cs2 = sqrt(tdif*tdif + 4.0*gamp*btsq);

        Real cfsq = 0.5*(bxsq + btsq + gamp + cf2_cs2);
        Real cssq = gamp*bxsq/cfsq;

        cfsq *= id;
        Real cf = sqrt(cfsq);

        cssq *= id;
        Real cs = sqrt(cssq);
>>>>>>> 36a285e4

        Real asq = gamp*id;
        Real a = sqrt(asq);

        // Compute beta(s) (eq A17)
        Real bt  = std::sqrt(btsq);
        Real bet2 = 0.0;
        Real bet3 = 0.0;
        if (bt != 0.0) {
          bet2 = w(IBY,i)/bt;
          bet3 = w(IBZ,i)/bt;
        }

        // Compute alpha(s) (eq A16)
        Real alpha_f, alpha_s;
        if ((cfsq - cssq) <= 0.0) {
          alpha_f = 1.0;
          alpha_s = 0.0;
        } else if ( (asq - cssq) <= 0.0) {
          alpha_f = 0.0;
          alpha_s = 1.0;
        } else if ( (cfsq - asq) <= 0.0) {
          alpha_f = 1.0;
          alpha_s = 0.0;
        } else {
          alpha_f = std::sqrt((asq - cssq)/(cfsq - cssq));
          alpha_s = std::sqrt((cfsq - asq)/(cfsq - cssq));
        }

        // Compute Q(s) and A(s) (eq. A14-15), etc.
        Real s = SIGN(b1(i));
        Real qf = cf*alpha_f*s;
        Real qs = cs*alpha_s*s;
        Real af = a*alpha_f*sqrtd;
        Real as = a*alpha_s*sqrtd;

        // Multiply row of R-eigenmatrix with vector using matrix elements from eq. A12
        // Components of vect() are addressed directly as they are input in permuted order
        Real v_0 = w(IDN,i)*(alpha_f*(vect(0,i) + vect(6,i)) +
                             alpha_s*(vect(2,i) + vect(4,i))) + vect(3,i);
        Real v_1 = cf*alpha_f*(vect(6,i)-vect(0,i)) + cs*alpha_s*(vect(4,i)-vect(2,i));
        Real v_2 = bet2*(qs*(vect(0,i) - vect(6,i)) + qf*(vect(4,i) - vect(2,i)))
                 + bet3*(vect(5,i) - vect(1,i));
        Real v_3 = bet3*(qs*(vect(0,i) - vect(6,i)) + qf*(vect(4,i) - vect(2,i)))
                 + bet2*(vect(1,i) - vect(5,i));
        Real v_4 = w(IDN,i)*asq*(alpha_f*(vect(0,i) + vect(6,i)) +
                                 alpha_s*(vect(2,i) + vect(4,i)));
        Real v_5 = bet2*(as*(vect(0,i) + vect(6,i)) - af*(vect(2,i) + vect(4,i)))
                 - bet3*s*sqrtd*(vect(5,i) + vect(1,i));
        Real v_6 = bet3*(as*(vect(0,i) + vect(6,i)) - af*(vect(2,i) + vect(4,i)))
                 + bet2*s*sqrtd*(vect(5,i) + vect(1,i));

        // Permute components back into standard order for primitives on output
        vect(IDN,i) = v_0;
        vect(ivx,i) = v_1;
        vect(ivy,i) = v_2;
        vect(ivz,i) = v_3;
        vect(IPR,i) = v_4;
        vect(IBY,i) = v_5;
        vect(IBZ,i) = v_6;
      }

    // Isothermal MHD --------------------------------------------------------------------
    } else {
      Real iso_cs = pmb->peos->GetIsoSoundSpeed();
      Real iso_cs2 = SQR(iso_cs);
#pragma omp simd
      for (int i=il; i<=iu; ++i) {
        Real id = 1.0/w(IDN,i);
        Real sqrtd = std::sqrt(w(IDN,i));

        Real btsq = SQR(w(IBY,i)) + SQR(w(IBZ,i));
        Real bxsq = b1(i)*b1(i);
        Real gamp = iso_cs2*w(IDN,i);

        // Compute fast- and slow-magnetosonic speeds (eq. A10)
<<<<<<< HEAD
        Real tdif = vaxsq + ct2 - iso_cs2;
        Real cf2_cs2 = std::sqrt(tdif*tdif + 4.0*iso_cs2*ct2);

        Real cfsq = 0.5*(vaxsq + ct2 + iso_cs2 + cf2_cs2);
        Real cf = std::sqrt(cfsq);

        Real cssq = iso_cs2*vaxsq/cfsq;
        Real cs = std::sqrt(cssq);
=======
        Real tdif = bxsq + btsq - gamp;
        Real cf2_cs2 = sqrt(tdif*tdif + 4.0*gamp*btsq);

        Real cfsq = 0.5*(bxsq + btsq + gamp + cf2_cs2);
        Real cssq = gamp*bxsq/cfsq;

        cfsq *= id;
        Real cf = sqrt(cfsq);

        cssq *= id;
        Real cs = sqrt(cssq);
>>>>>>> 36a285e4

        // Compute beta(s) (eq A17)
        Real bt  = std::sqrt(btsq);
        Real bet2 = 0.0;
        Real bet3 = 0.0;
        if (bt != 0.0) {
          bet2 = w(IBY,i)/bt;
          bet3 = w(IBZ,i)/bt;
        }

        // Compute alpha(s) (eq A16)
        Real alpha_f, alpha_s;
        if ((cfsq - cssq) <= 0.0) {
          alpha_f = 1.0;
          alpha_s = 0.0;
        } else if ( (iso_cs2 - cssq) <= 0.0) {
          alpha_f = 0.0;
          alpha_s = 1.0;
        } else if ( (cfsq - iso_cs2) <= 0.0) {
          alpha_f = 1.0;
          alpha_s = 0.0;
        } else {
          alpha_f = std::sqrt((iso_cs2 - cssq)/(cfsq - cssq));
          alpha_s = std::sqrt((cfsq - iso_cs2)/(cfsq - cssq));
        }

        // Compute Q(s) and A(s) (eq. A14-15), etc.
        Real s = SIGN(b1(i));
        Real qf = cf*alpha_f*s;
        Real qs = cs*alpha_s*s;
        Real af = iso_cs*alpha_f*sqrtd;
        Real as = iso_cs*alpha_s*sqrtd;

        // Multiply row of R-eigenmatrix with vector using matrix elements from eq. A12
        // Components of vect() are addressed directly as they are input in permuted order
        Real v_0 = w(IDN,i)*(alpha_f*(vect(0,i) + vect(5,i)) +
                             alpha_s*(vect(2,i) + vect(3,i)));
        Real v_1 = cf*alpha_f*(vect(5,i) - vect(0,i)) + cs*alpha_s*(vect(3,i)-vect(2,i));
        Real v_2 = bet2*(qs*(vect(0,i) - vect(5,i)) + qf*(vect(3,i) - vect(2,i)))
                 + bet3*(vect(4,i) - vect(1,i));
        Real v_3 = bet3*(qs*(vect(0,i) - vect(5,i)) + qf*(vect(3,i) - vect(2,i)))
                 + bet2*(vect(1,i) - vect(4,i));
        Real v_4 = bet2*(as*(vect(0,i) + vect(5,i)) - af*(vect(2,i) + vect(3,i)))
                 - bet3*s*sqrtd*(vect(4,i) + vect(1,i));
        Real v_5 = bet3*(as*(vect(0,i) + vect(5,i)) - af*(vect(2,i) + vect(3,i)))
                 + bet2*s*sqrtd*(vect(4,i) + vect(1,i));

        // Permute components back into standard order for primitives on output
        vect(IDN,i) = v_0;
        vect(ivx,i) = v_1;
        vect(ivy,i) = v_2;
        vect(ivz,i) = v_3;
        vect(IBY,i) = v_4;
        vect(IBZ,i) = v_5;
      }

    }

  } else {
    // Adiabatic hydrodynamics -----------------------------------------------------------
    if (NON_BAROTROPIC_EOS) {
      Real gamma = pmb->peos->GetGamma();
#pragma omp simd
      for (int i=il; i<=iu; ++i) {
        Real asq = gamma*w(IPR,i)/w(IDN,i);
        Real a   = std::sqrt(asq);

        // Multiply row of R-eigenmatrix with vector using matrix elements from eq. A3
        // Components of vect() are addressed directly as they are input in permuted order
        Real v_0 = vect(0,i) + vect(1,i) + vect(4,i);
        Real v_1 = a*(vect(4,i) - vect(0,i))/w(IDN,i);
        Real v_2 = vect(2,i);
        Real v_3 = vect(3,i);
        Real v_4 = asq*(vect(0,i) + vect(4,i));

        // Permute components back into standard order for primitives on output
        vect(IDN,i) = v_0;
        vect(ivx,i) = v_1;
        vect(ivy,i) = v_2;
        vect(ivz,i) = v_3;
        vect(IPR,i) = v_4;
      }

    // Isothermal hydrodynamics ----------------------------------------------------------
    } else {
      Real iso_cs = pmb->peos->GetIsoSoundSpeed();
#pragma omp simd
      for (int i=il; i<=iu; ++i) {
        // Multiply row of R-eigenmatrix with vector using matrix elements from eq. A3
        // Components of vect() are addressed directly as they are input in permuted order
        Real v_0 = vect(0,i) + vect(3,i);
        Real v_1 = iso_cs*(vect(3,i) - vect(0,i))/w(IDN,i);
        Real v_2 = vect(1,i);
        Real v_3 = vect(2,i);

        // Permute components back into standard order for primitives on output
        vect(IDN,i) = v_0;
        vect(ivx,i) = v_1;
        vect(ivy,i) = v_2;
        vect(ivz,i) = v_3;
      }
    }
  }
  return;
}<|MERGE_RESOLUTION|>--- conflicted
+++ resolved
@@ -5,9 +5,6 @@
 //========================================================================================
 //! \file characteristic.cpp
 //  \brief Functions to transform vectors between primitive and characteristic variables
-
-// C++ headers
-#include <cmath>
 
 // Athena++ headers
 #include "reconstruction.hpp"
@@ -49,43 +46,25 @@
         Real sqrtd = std::sqrt(w(IDN,i));
         Real isqrtd = 1.0/sqrtd;
 
-<<<<<<< HEAD
-        Real btsq  = SQR(w(IBY,i)) + SQR(w(IBZ,i));
-        Real ct2   = btsq*id;
-        Real vaxsq = b1(i)*b1(i)*id;
-        Real asq   = gamma*w(IPR,i)*id;
-        Real a = std::sqrt(asq);
-
-        // Compute fast- and slow-magnetosonic speeds (eq. A10)
-        Real tdif = vaxsq + ct2 - asq;
-        Real cf2_cs2 = std::sqrt(tdif*tdif + 4.0*asq*ct2);
-
-        Real cfsq = 0.5*(vaxsq + ct2 + asq + cf2_cs2);
-        Real cf = std::sqrt(cfsq);
-
-        Real cssq = asq*vaxsq/cfsq;
-        Real cs = std::sqrt(cssq);
-=======
         Real btsq = SQR(w(IBY,i)) + SQR(w(IBZ,i));
         Real bxsq = b1(i)*b1(i);
         Real gamp = gamma*w(IPR,i);
 
         // Compute fast- and slow-magnetosonic speeds (eq. A10)
         Real tdif = bxsq + btsq - gamp;
-        Real cf2_cs2 = sqrt(tdif*tdif + 4.0*gamp*btsq);
+        Real cf2_cs2 = std::sqrt(tdif*tdif + 4.0*gamp*btsq);
 
         Real cfsq = 0.5*(bxsq + btsq + gamp + cf2_cs2);
         Real cssq = gamp*bxsq/cfsq;
 
         cfsq *= id;
-        Real cf = sqrt(cfsq);
+        Real cf = std::sqrt(cfsq);
 
         cssq *= id;
-        Real cs = sqrt(cssq);
->>>>>>> 36a285e4
+        Real cs = std::sqrt(cssq);
 
         Real asq = gamp*id;
-        Real a = sqrt(asq);
+        Real a = std::sqrt(asq);
 
         // Compute beta(s) (eq A17)
         Real bt  = std::sqrt(btsq);
@@ -163,28 +142,17 @@
         Real gamp = iso_cs2*w(IDN,i);
 
         // Compute fast- and slow-magnetosonic speeds (eq. A10)
-<<<<<<< HEAD
-        Real tdif = vaxsq + ct2 - iso_cs2;
-        Real cf2_cs2 = std::sqrt(tdif*tdif + 4.0*iso_cs2*ct2);
-
-        Real cfsq = 0.5*(vaxsq + ct2 + iso_cs2 + cf2_cs2);
-        Real cf = std::sqrt(cfsq);
-
-        Real cssq = iso_cs2*vaxsq/cfsq;
-        Real cs = std::sqrt(cssq);
-=======
         Real tdif = bxsq + btsq - gamp;
-        Real cf2_cs2 = sqrt(tdif*tdif + 4.0*gamp*btsq);
+        Real cf2_cs2 = std::sqrt(tdif*tdif + 4.0*gamp*btsq);
 
         Real cfsq = 0.5*(bxsq + btsq + gamp + cf2_cs2);
         Real cssq = gamp*bxsq/cfsq;
 
         cfsq *= id;
-        Real cf = sqrt(cfsq);
+        Real cf = std::sqrt(cfsq);
 
         cssq *= id;
-        Real cs = sqrt(cssq);
->>>>>>> 36a285e4
+        Real cs = std::sqrt(cssq);
 
         // Compute beta(s) (eq A17)
         Real bt  = std::sqrt(btsq);
@@ -322,43 +290,25 @@
         Real id = 1.0/w(IDN,i);
         Real sqrtd = std::sqrt(w(IDN,i));
 
-<<<<<<< HEAD
-        Real btsq  = SQR(w(IBY,i)) + SQR(w(IBZ,i));
-        Real ct2   = btsq*id;
-        Real vaxsq = b1(i)*b1(i)*id;
-        Real asq   = gamma*w(IPR,i)*id;
-        Real a = std::sqrt(asq);
-
-        // Compute fast- and slow-magnetosonic speeds (eq. A10)
-        Real tdif = vaxsq + ct2 - asq;
-        Real cf2_cs2 = std::sqrt(tdif*tdif + 4.0*asq*ct2);
-
-        Real cfsq = 0.5*(vaxsq + ct2 + asq + cf2_cs2);
-        Real cf = std::sqrt(cfsq);
-
-        Real cssq = asq*vaxsq/cfsq;
-        Real cs = std::sqrt(cssq);
-=======
         Real btsq = SQR(w(IBY,i)) + SQR(w(IBZ,i));
         Real bxsq = b1(i)*b1(i);
         Real gamp = gamma*w(IPR,i);
 
         // Compute fast- and slow-magnetosonic speeds (eq. A10)
         Real tdif = bxsq + btsq - gamp;
-        Real cf2_cs2 = sqrt(tdif*tdif + 4.0*gamp*btsq);
+        Real cf2_cs2 = std::sqrt(tdif*tdif + 4.0*gamp*btsq);
 
         Real cfsq = 0.5*(bxsq + btsq + gamp + cf2_cs2);
         Real cssq = gamp*bxsq/cfsq;
 
         cfsq *= id;
-        Real cf = sqrt(cfsq);
+        Real cf = std::sqrt(cfsq);
 
         cssq *= id;
-        Real cs = sqrt(cssq);
->>>>>>> 36a285e4
+        Real cs = std::sqrt(cssq);
 
         Real asq = gamp*id;
-        Real a = sqrt(asq);
+        Real a = std::sqrt(asq);
 
         // Compute beta(s) (eq A17)
         Real bt  = std::sqrt(btsq);
@@ -432,28 +382,17 @@
         Real gamp = iso_cs2*w(IDN,i);
 
         // Compute fast- and slow-magnetosonic speeds (eq. A10)
-<<<<<<< HEAD
-        Real tdif = vaxsq + ct2 - iso_cs2;
-        Real cf2_cs2 = std::sqrt(tdif*tdif + 4.0*iso_cs2*ct2);
-
-        Real cfsq = 0.5*(vaxsq + ct2 + iso_cs2 + cf2_cs2);
-        Real cf = std::sqrt(cfsq);
-
-        Real cssq = iso_cs2*vaxsq/cfsq;
-        Real cs = std::sqrt(cssq);
-=======
         Real tdif = bxsq + btsq - gamp;
-        Real cf2_cs2 = sqrt(tdif*tdif + 4.0*gamp*btsq);
+        Real cf2_cs2 = std::sqrt(tdif*tdif + 4.0*gamp*btsq);
 
         Real cfsq = 0.5*(bxsq + btsq + gamp + cf2_cs2);
         Real cssq = gamp*bxsq/cfsq;
 
         cfsq *= id;
-        Real cf = sqrt(cfsq);
+        Real cf = std::sqrt(cfsq);
 
         cssq *= id;
-        Real cs = sqrt(cssq);
->>>>>>> 36a285e4
+        Real cs = std::sqrt(cssq);
 
         // Compute beta(s) (eq A17)
         Real bt  = std::sqrt(btsq);
